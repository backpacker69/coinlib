--- conflicted
+++ resolved
@@ -10,11 +10,7 @@
 dependencies:
   flutter:
     sdk: flutter
-<<<<<<< HEAD
-  coinlib_flutter: ^2.0.0-rc.6
-=======
   coinlib_flutter: ^2.0.0-rc.7
->>>>>>> 9fb18e09
   cupertino_icons: ^1.0.2
 
 dev_dependencies:
